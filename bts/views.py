--- conflicted
+++ resolved
@@ -251,7 +251,6 @@
     serializer_class = None
     permission_classes = [permissions.IsAuthenticated]
 
-<<<<<<< HEAD
     def get_permissions(self):
         """
         Instantiates and returns the list of permissions that this view requires.
@@ -262,8 +261,6 @@
             permission_classes = [permissions.IsAuthenticated]
         return [permission() for permission in permission_classes]
 
-=======
->>>>>>> c9b91be0
 
 class ModelListView(ConfiguredListView):
     """
